<img width="100" align="right" src="img/hermitcore_logo.png" />

# RustyHermit - A Rust-based, lightweight unikernel

[![Build Status](https://git.rwth-aachen.de/acs/public/hermitcore/libhermit-rs/badges/master/pipeline.svg)](https://git.rwth-aachen.de/acs/public/hermitcore/libhermit-rs/pipelines)
[![Slack Status](https://radiant-ridge-95061.herokuapp.com/badge.svg)](https://radiant-ridge-95061.herokuapp.com)

[HermitCore]( http://www.hermitcore.org ) is a [unikernel](http://unikernel.org) targeting a scalable and predictable runtime for high-performance and cloud computing.
Unikernel means, you bundle your application directly with the kernel library, so that it can run without any installed operating system.
This reduces overhead, therfore, interesting applications include virtual machines and high-performance computing.

<<<<<<< HEAD
The RustyHermit can run Rust applications, as well as C/C++/Go/Fortran applications.
A tutorial on how to use these programming languages on top of RustyHermit is published at [https://github.com/hermitcore/hermit-playground](https://github.com/hermitcore/hermit-playground).

## History/Background

HermitCore is a research project at [RWTH-Aachen](https://www.rwth-aachen.de) and was originally written in C ([libhermit](https://github.com/hermitcore/libhermit)).
We decided to develop a new version of HermitCore in [Rust](https://www.rust-lang.org) and name it **HermitCore-rs** or **RustyHermit**.
The ownership  model of Rust guarantees memory/thread-safety and enables us to eliminate many classes of bugs at compile-time.
Consequently, the use of Rust for kernel development promises less vulnerabilities in comparsion to common programming languages.

The kernel and the integration into the Rust runtime is entirely written in Rust and does not use any C/C++ Code.
We extend the Rust toolchain so that the build process is similar to Rust's usual workflow.
Rust applications that do not bypass the Rust runtime and directly use OS services are able to run on RustyHermit without modifications.

## Installation
=======
We decided to develop a new version of HermitCore in [Rust](https://www.rust-lang.org) and call it **RustyHermit**.
Rust guarantees memory/thread-safety and prevents various common bugs at compile-time.
Consequently, the use of Rust for kernel development promises less vulnerabilities in comparsion to other common programming languages.

The kernel and the integration into the Rust runtime is entirely written in Rust and does not use any C/C++.
We extend the Rust toolchain so that the build process is similar to Rust's usual workflow.
Rust applications that do not bypass the Rust runtime and directly use OS services are able to run on RustyHermit without modifications.

## How to use RustyHermit for pure Rust applications

### Compilation
>>>>>>> fd3efd66

We provide a Docker container *hermitcore-rs* for easy compilation of Rust applications into a unikernel.
Please pull the container and use *cargo* to cross compile the application.
As an example, the following commands create the test application *Hello World* for RustyHermit.

```sh
docker pull rwthos/hermitcore-rs
docker run -v $PWD:/volume -e USER=$USER --rm -t rwthos/hermitcore-rs cargo new hello_world --bin
cd hello_world
docker run -v $PWD:/volume -e USER=$USER --rm -t rwthos/hermitcore-rs cargo build --target x86_64-unknown-hermit
cd -
```

<<<<<<< HEAD
## Running RustyHermit

Currently, the RustyHermit can only run within our own hypervisor [*uhyve*](https://github.com/hermitcore/hermit-caves) , which requires [KVM](https://www.linux-kvm.org/) to create a virtual machine.
To build *uhyve* you need following tools:

* x86-based Linux systems
* Recent host compiler such as GCC
* CMake
* git

To build the hypervisor, clone the uhyve/hermit-caves repository (`path2rs` branch!) and use cmake to build the program:

```sh
$ git clone -b path2rs https://github.com/hermitcore/hermit-caves.git
$ cd hermit-caves
$ mkdir build
$ cd build
$ cmake ..
$ make
=======
### Run

RustyHermit must be run within our own hypervisor [uhyve](https://github.com/hermitcore/uhyve), which uses [KVM](https://www.linux-kvm.org/) to create a virtual machine.
Please install the hypervisor as follows:

```sh
cargo install --git https://github.com/hermitcore/uhyve.git
```
Please follow the README of the [uhyve](https://github.com/hermitcore/uhyve).
Afterwards, your are able to start RustyHermit applications within our hypervisor:

```sh
uhyve target/x86_64-unknown-hermit/debug/hello_world
>>>>>>> fd3efd66
```

The maximum amount of memory can be configured via environment variables like in the following example

```sh
HERMIT_CPUS=4 HERMIT_MEM=8G uhyve target/x86_64-unknown-hermit/debug/hello_world
```

<<<<<<< HEAD
The virtual machine is configured using the following environment variables

Variable         | Default     | Description
-----------------|-------------|--------------
`HERMIT_CPUS`    | 1           | Number of cores the virtual machine may use
`HERMIT_MEM`     | 512M        | Memory size of the virtual machine. The suffixes *M* and *G* can be used to specify a value in megabytes or gigabytes
`HERMIT_VERBOSE` | 0           | Hypervisor prints kernel log messages stdout. ("1" enables log)

For instance, the following command starts the demo application in a virtual machine, which has 4 cores and 8GiB memory:

```bash
$ HERMIT_CPUS=4 HERMIT_MEM=8G ./proxy ../../hello_world/target/x86_64-unknown-hermit/debug/hello_world
```
=======
More details can be found in the uhyve README.

## Use RustyHermit for C/C++, Go, and Fortran applications

This kernel can still be used with C/C++, Go, and Fortran applications.
A tutorial on how to do this is available at [https://github.com/hermitcore/hermit-playground](https://github.com/hermitcore/hermit-playground).
>>>>>>> fd3efd66

## Missing features
(might be comming)
* Multikernel support
* Running baremetal/without hypervisor

## Credits

RustyHermit is derived from following tutorials and software distributions:

1. Philipp Oppermann's [excellent series of blog posts][opp].
2. Erik Kidd's [toyos-rs][kidd], which is an extension of Philipp Opermann's kernel.
3. The Rust-based teaching operating system [eduOS-rs][eduos].

[opp]: http://blog.phil-opp.com/
[kidd]: http://www.randomhacks.net/bare-metal-rust/
[eduos]: http://rwth-os.github.io/eduOS-rs/

HermitCore's Emoji is provided for free by [EmojiOne](https://www.gfxmag.com/crab-emoji-vector-icon/).

## License

Licensed under either of

* Apache License, Version 2.0, ([LICENSE-APACHE](LICENSE-APACHE) or http://www.apache.org/licenses/LICENSE-2.0)
* MIT license ([LICENSE-MIT](LICENSE-MIT) or http://opensource.org/licenses/MIT)

at your option.

## Contribution

Unless you explicitly state otherwise, any contribution intentionally submitted for inclusion in the work by you, as defined in the Apache-2.0 license, shall be dual licensed as above, without any additional terms or conditions.

RustyHermit is being developed on [GitHub](https://github.com/hermitcore/libhermit-rs).
Create your own fork, send us a pull request, and chat with us on [Slack](https://radiant-ridge-95061.herokuapp.com)<|MERGE_RESOLUTION|>--- conflicted
+++ resolved
@@ -9,14 +9,13 @@
 Unikernel means, you bundle your application directly with the kernel library, so that it can run without any installed operating system.
 This reduces overhead, therfore, interesting applications include virtual machines and high-performance computing.
 
-<<<<<<< HEAD
 The RustyHermit can run Rust applications, as well as C/C++/Go/Fortran applications.
 A tutorial on how to use these programming languages on top of RustyHermit is published at [https://github.com/hermitcore/hermit-playground](https://github.com/hermitcore/hermit-playground).
 
 ## History/Background
 
 HermitCore is a research project at [RWTH-Aachen](https://www.rwth-aachen.de) and was originally written in C ([libhermit](https://github.com/hermitcore/libhermit)).
-We decided to develop a new version of HermitCore in [Rust](https://www.rust-lang.org) and name it **HermitCore-rs** or **RustyHermit**.
+We decided to develop a new version of HermitCore in [Rust](https://www.rust-lang.org) and name it **RustyHermit**.
 The ownership  model of Rust guarantees memory/thread-safety and enables us to eliminate many classes of bugs at compile-time.
 Consequently, the use of Rust for kernel development promises less vulnerabilities in comparsion to common programming languages.
 
@@ -25,19 +24,6 @@
 Rust applications that do not bypass the Rust runtime and directly use OS services are able to run on RustyHermit without modifications.
 
 ## Installation
-=======
-We decided to develop a new version of HermitCore in [Rust](https://www.rust-lang.org) and call it **RustyHermit**.
-Rust guarantees memory/thread-safety and prevents various common bugs at compile-time.
-Consequently, the use of Rust for kernel development promises less vulnerabilities in comparsion to other common programming languages.
-
-The kernel and the integration into the Rust runtime is entirely written in Rust and does not use any C/C++.
-We extend the Rust toolchain so that the build process is similar to Rust's usual workflow.
-Rust applications that do not bypass the Rust runtime and directly use OS services are able to run on RustyHermit without modifications.
-
-## How to use RustyHermit for pure Rust applications
-
-### Compilation
->>>>>>> fd3efd66
 
 We provide a Docker container *hermitcore-rs* for easy compilation of Rust applications into a unikernel.
 Please pull the container and use *cargo* to cross compile the application.
@@ -51,41 +37,19 @@
 cd -
 ```
 
-<<<<<<< HEAD
 ## Running RustyHermit
 
-Currently, the RustyHermit can only run within our own hypervisor [*uhyve*](https://github.com/hermitcore/hermit-caves) , which requires [KVM](https://www.linux-kvm.org/) to create a virtual machine.
-To build *uhyve* you need following tools:
-
-* x86-based Linux systems
-* Recent host compiler such as GCC
-* CMake
-* git
-
-To build the hypervisor, clone the uhyve/hermit-caves repository (`path2rs` branch!) and use cmake to build the program:
-
-```sh
-$ git clone -b path2rs https://github.com/hermitcore/hermit-caves.git
-$ cd hermit-caves
-$ mkdir build
-$ cd build
-$ cmake ..
-$ make
-=======
-### Run
-
-RustyHermit must be run within our own hypervisor [uhyve](https://github.com/hermitcore/uhyve), which uses [KVM](https://www.linux-kvm.org/) to create a virtual machine.
+Currently, the RustyHermit can only run within our own hypervisor [*uhyve*](https://github.com/hermitcore/uhyve) , which requires [KVM](https://www.linux-kvm.org/) to create a virtual machine.
 Please install the hypervisor as follows:
 
 ```sh
 cargo install --git https://github.com/hermitcore/uhyve.git
 ```
-Please follow the README of the [uhyve](https://github.com/hermitcore/uhyve).
+
 Afterwards, your are able to start RustyHermit applications within our hypervisor:
 
 ```sh
 uhyve target/x86_64-unknown-hermit/debug/hello_world
->>>>>>> fd3efd66
 ```
 
 The maximum amount of memory can be configured via environment variables like in the following example
@@ -94,7 +58,6 @@
 HERMIT_CPUS=4 HERMIT_MEM=8G uhyve target/x86_64-unknown-hermit/debug/hello_world
 ```
 
-<<<<<<< HEAD
 The virtual machine is configured using the following environment variables
 
 Variable         | Default     | Description
@@ -108,14 +71,13 @@
 ```bash
 $ HERMIT_CPUS=4 HERMIT_MEM=8G ./proxy ../../hello_world/target/x86_64-unknown-hermit/debug/hello_world
 ```
-=======
+
 More details can be found in the uhyve README.
 
 ## Use RustyHermit for C/C++, Go, and Fortran applications
 
 This kernel can still be used with C/C++, Go, and Fortran applications.
 A tutorial on how to do this is available at [https://github.com/hermitcore/hermit-playground](https://github.com/hermitcore/hermit-playground).
->>>>>>> fd3efd66
 
 ## Missing features
 (might be comming)
